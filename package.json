--- conflicted
+++ resolved
@@ -1,10 +1,6 @@
 {
     "name": "nebulas",
-<<<<<<< HEAD
-    "version": "0.4.9",
-=======
-    "version": "0.4.7",
->>>>>>> a7c6779a
+    "version": "0.5.0",
     "copyright": "Copyright © 2017-2018 Nebulas.io",
     "description": "Nebulas JavaScript API",
     "main": "index.js",
